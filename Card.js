--- conflicted
+++ resolved
@@ -997,11 +997,7 @@
         
         catch(e)
         {
-<<<<<<< HEAD
-            var checklist = new Checklist(TrelloApi.post("cards/"+this.data.id+"/checklists?name="+encodeURIComponent(name))).setContainingCard(this);
-=======
-            var checklist = new Checklist(TrelloApi.post("cards/"+this.data.id+"/checklists?name="+encodeURIComponent(name)+"&pos="+encodeURIComponent(position)));
->>>>>>> 244c317a
+            var checklist = new Checklist(TrelloApi.post("cards/"+this.data.id+"/checklists?name="+encodeURIComponent(name)+"&pos="+encodeURIComponent(position))).setContainingCard(this);
             this.checklist_list = null;
         }
 
