/**
* @class Card
* @memberof module:TrelloEntities
* @param data (Object} key/value pairs of 
* information, must at least contain "id",
* can basically just pass in response from Trello API
* @constructor
* @classdesc The Card class represents
* a Card in Trello. Not every Notification will
* have a card object associated with it because
* all Trellinator webhooks are registered at the
* board level (so for example a notification about
* the name of a list being updated won't have a 
* card object associated with it).
* 
* Cards are loaded from Boards or Lists, and must
* be created in a List.
*
* @example
* new Notification(posted).card().postComment("Hello world!");
* @example
* new Trellinator().board("Some Board").card(new RegExp("Find me.*"));
* @example
* new Notification(posted).board().list("ToDo").cards().first().moveToNextList();
* @example
* Card.create(new Trellinator().board("Some board").list("ToDo"),"Do it!");
* @xample
* Card.create(new Trellinator().board("Some board").list("ToDo"),{name: "Do it!"});
* @xample
* Card.findOrCreate(new Trellinator().board("Some board").list("ToDo"),"Do it!");
* @xample
* Card.findOrCreate(new Trellinator().board("Some board").list("ToDo"),{name: "Do it!"});
*/
var Card = function(data)
{    
    //allow Trello style IDs
    if((prov = Trellinator.provider()) && (prov.name == "WeKan"))
        data['_id'] = data['_id'] || data.id;

    this.data            = data;
    this.notification_object = null;
    this.checklist_list  = null;
    this.labels_list     = null;
    this.members_list    = null;
    this.current_list = null;
    this.containing_board = null;

    /**
    * Returns the card ID
    * @memberof module:TrelloEntities.Card
    * @example
    * new Notification(posted).card().id();
    */
    this.id = function()
    {
        return Trellinator.standardId(this.data);
    }
    
    this.setNotification = function(notif)
    {
        this.notification_object = notif;
        return this;
    }
    
    /**
    * Return a Date object representing the
    * creation date of this card
    * @memberof module:TrelloEntities.Card
    * @example
    * new Notification(posted).card().whenCreated().toLocaleString();
    */    
    this.whenCreated = function()
    {
      return new Date(1000*parseInt(this.id().substring(0,8),16));
    }
    
    /**
    * Number of days excluding saturday and sunday
    * since this card was created
    * @memberof module:TrelloEntities.Card
    * @example
    * new Notification(posted).card().weekDaysSinceCreated().toLocaleString();    
    */
    this.weekDaysSinceCreated = function()
    {
      var created = this.whenCreated().addDays(1);
      var ret = 0;
      
      while(created < Trellinator.now())
      {
        if(created.isWeekDay())
          ret++;
        
        created.addDays(1);
      }
      
      return ret;
    }
    
    /**
    * Return the notification (if any) that
    * originated this card
    * @memberof module:TrelloEntities.Card
    * @example
    * new Notification(posted).card().notification().replytoMember("Hai");
    */
    this.notification = function()
    {
        return this.notification_object;
    }

    /**
    * Removes any item from any checklist on 
    * this card matching the string or RegExp
    * passed in
    * @memberof module:TrelloEntities.Card
    * @param name {string|RegExp} the text (exact or regex match) 
    * of the checklist item to remove
    * @example
    * new Notification(posted).card().removeChecklistItemByName(new RegExp("Milk.*"));
    */
    this.removeChecklistItemByName = function(name)
    {
        this.checklists().each(function(list)
        {   
            list.items().each(function(item)
            {   
                if(TrelloApi.nameTest(name,item.name()))
                    item.remove();
            });
        });
        
        this.checklist_list = null;
        return this;
    }

    /**
    * Return true if the due date on this 
    * card has been marked complete
    * @memberof module:TrelloEntities.Card
    * @example
    * var card = new Notification(posted).card();
    *
    * if(card.dueComplete())
    *     card.moveToNextList();
    */
    this.dueComplete = function()
    {
        if(typeof this.data.dueComplete == "undefined")
            this.load();

        return this.data.dueComplete;
    }

    /**
    * Return the Board object that this card
    * is on
    * @memberof module:TrelloEntities.Card
    * @example
    * var card = new Notification(posted).card();
    * card.board().card(card.name()).each(function(loop)
    * {
    *     if(loop.id() != card.id())
    *         loop.postComments("Twinsies with "+card.link());
    * }
    */
    this.board = function()
    {
        var ret = null;

        if(this.containing_board)
            ret = this.containing_board;
      
        else if(this.current_list)
        {
            ret = this.current_list.board();
        }
        
        else
        {
            if(!this.data.idBoard && !this.data.board)
                this.load();
            
            var data = (this.data.board) ? this.data.board:{id: this.data.idBoard};
            ret = new Board(data);
            this.containing_board = ret;
        }
        
        if(!ret)
            throw new InvalidDataException("Board not found for card: "+this.id());
        
        return ret;
    }
    
    this.setContainingBoard = function(board)
    {
      this.containing_board = board;
      return this;
    }

    /**
    * Return a list of comments from this card
    * @memberof module:TrelloEntities.Card
    * @param limit {int} (optional) limit the number of comments
    * returned, default limit is 20
    * @example
    * new Notification(posted).card().comments().each(function(comment)
    * {
    *     Card.create(new Trellinator().board("Some Board").list("ToDo"),comment);
    * });
    */
    this.comments = function(limit)
    {
        if(!limit)
            limit = 20;

        return new IterableCollection(TrelloApi.get("cards/"+this.data.id+"/actions?filter=copyCommentCard,commentCard&limit="+limit))
                                               .transform(function(elem)
        {
            return new Comment(elem);
        });
    }

    /**
    * Return the date/time this card was moved
    * into it's current list
    * @memberof module:TrelloEntities.Card
    * @example
    * new Notification(posted).card().movedToList().toLocaleString();
    */
    this.movedToList = function()
    {
        var res = TrelloApi.get("cards/"+this.data.id+"/actions?filter=updateCard:idList&limit=1");
        
        if(!res.length)
            res = TrelloApi.get("cards/"+this.data.id+"/actions?filter=createCard&limit=1");
        
        if(res.length)
          var ret = new Date(res[0].date);
        else
          var ret = Trellinator.now();
      
        this.moved_to_list_cache = ret;
        return this.moved_to_list_cache;
    }

    /**
    * Move the card to the next list in the same board
    * or throw InvalidDataException if there is no next
    * list
    * @memberof module:TrelloEntities.Card
    * @example
    * new Notification(posted).card().moveToNextList();
    */
    this.moveToNextList = function()
    {
        this.moveToList(
          this.currentList()
          .board()
          .lists()
          .itemAfter(this.currentList().id(),
                     function(test,elem)
                     {
                       return test == elem.id();
                     }),"top");
        return this;
    }

    /**
    * Return the List this card is currently in
    * @memberof module:TrelloEntities.Card
    * @example
    * new Notification(posted).archivedCard().currentList().archive();
    */
    this.currentList = function()
    {
      var ret = null;
      
      if(!this.data.list && !this.current_list)
          this.load();
      
      if(this.current_list)
          ret = this.current_list;
      
      else if(this.data.list)
          ret = new List(this.data.list);
      
      if(!ret)
        throw new InvalidDataException("Card is not in a list: "+this.id());        
      
      return ret;
    }
    
    this.setCurrentList = function(list)
    {
      this.current_list = list;
      return this;
    }
    
    /**
    * Return true if all checklists on a card
    * are complete
    * @memberof module:TrelloEntities.Card
    * @see Notification.completedAllChecklists()
    * @example
    * new Trellinator().board("Some Board").list("Doing").cards().each(function(card)
    * {
    *     if(card.allChecklistsComplete())
    *         card.moveToNextList();
    * });
    * @example
    * //This is not part of this class, but a common use case you 
    * //should be aware of instead
    * new Notification(posted).completedAllChecklists().moveToNextList();
    */
    this.allChecklistsComplete = function()
    {
        var ret = true;

        this.checklists().each(function(checklist)
        {   
            checklist.items().each(function(item)
            {   
              ret = item.isComplete();
            }.bind(this));
        }.bind(this));        
        
        return ret;
    }

    /**
    * Return an IterableCollection of all cards linked as attachments
    * @memberof module:TrelloEntities.Card
    * @example
    * new Notification(posted).card().cardsLinkedInAttachments().first().postComment("Hello from over here");
    */
    this.cardsLinkedInAttachments = function()
    {
        return this.attachments(TrelloApi.cardLinkRegExp()).find(function(elem)
        {
          try
          {
            return new Card({link: elem.link()});
          }
          
          catch(e)
          {
            if(
              (e.toString().indexOf("card not found") === 0) ||
              (e.toString().indexOf("unauthorized card permission requested") === 0)
            )
            {
              return false;
            }
            else
            {
              throw e;
            }
          }
        });
    }

    /**
    * Return an IterableCollection of all boards linked as attachments
    * @memberof module:TrelloEntities.Card
    * @example
    * new Notification(posted).card().boardsLinkedInAttachments().first().list("ToDo").cards().each(function(card)
    * {
    *     card.postComment("Ger er done!");
    * });
    */
    this.boardsLinkedInAttachments = function()
    {
        return this.attachments(TrelloApi.boardLinkRegExp()).find(function(elem)
        {
          return new Board({link: elem.link()});
        });
    }

    /**
    * Fetch the first attachment on the card. Name filtering
    * not implemented yet
    * @memberof module:TrelloEntities.Card
    * @param name {string|RegExp} not yet implemented
    * @example
    * Trellinator.log(new Notification(posted).card().attachment());
    */
    this.attachment = function(name)
    {
        return this.attachments(name).first();
    }

    /**
    * Get all attachments on the card, filtering
    * not implemented
    * @memberof module:TrelloEntities.Card
    * @param name {string|RegExp} name or RegExp, not 
    * yet implemented
    * @example
    * new Notification(posted).card().attachments().each(function(att)
    * {
    *     Trellinator.log(att);
    * });
    */
    this.attachments = function(name)
    {
        if(!this.data.attachments)
            this.load();

        return new IterableCollection(this.data.attachments).find(function(elem)
        {
            var totest = new Attachment(elem);
            var ret = false;
          
            if(name && TrelloApi.nameTest(name,totest.text()))
                ret = new Attachment(elem);
            else if(name && TrelloApi.nameTest(name,totest.link()))
                ret = new Attachment(elem);
            else if(!name)
                ret = totest;

            if(ret)
                ret.setContainingCard(this);

            return ret;
        }.bind(this));
    }

    /**
    * Return a link to this card
    * @memberof module:TrelloEntities.Card
    * @example
    * var notif = new Notification(posted);
    * notif.card().cardsLinkedInAttachments().first().checkItemByName(notif.card().link());
    */
    this.link = function()
    {
        return "https://trello.com/c/"+this.shortId();
    }

    /**
    * Return the short ID of this card
    * @memberof module:TrelloEntities.Card
    * @example
    * var notif = new Notification(posted);
    * notif.card().shortId();
    */
    this.shortId = function()
    {
        if(!this.data.shortLink)
            this.load();
        
        return this.data.shortLink;
    }
    
    
    /**
    * Return a link to this card formatted so
    * that it can be used in a checklist item name
    * such that the link will work on both mobile and
    * web/desktop apps
    * @memberof module:TrelloEntities.Card
    * @example
    * var notif = new Notification(posted);
    * notif.card().mobileFriendlyLink();
    */
    this.mobileFriendlyLink = function()
    {
      return "["+this.name().replaceAll("@","AT").replaceAll(/[<>"]/,"")+"]("+this.link()+")";
    }
    
    /**
    * Add a link attachment to this card
    * @memberof module:TrelloEntities.Card
    * @param data {string|Object} either a string that is a fully 
    * formed URL, or an object that contains at least either
    * an attribute link or url, and optionally one of these as
    * well as a name attribute
    * @example
    * var notif = new Notification(posted);
    *
    * var notif.card().addChecklist("Linked Cards",function(list)
    * {
    *     notif.board().list("ToDo").cards().each(function(card)
    *     {
    *         list.addItem(card.link());
    *         card.attachLink(notif.card().link());
    *     });
    * });
    * @example
    * new Notification(posted).card().attachLink({name: "A Popular Search Engine",url: "https://www.google.com/"});
    * @example
    * new Notification(posted).card().attachLink({name: "A Popular Search Engine",link: "https://www.google.com/"});
    */
    this.attachLink = function(data)
    {
      if(data.url)
        var link = data.url;
      else if(typeof data.link == "string")
        var link = data.link;
      else
        var link = data;
      
      var url = "cards/"+this.data.id+"/attachments?url="+encodeURIComponent(link);
      
      if(data.name)
      {
        var maxlength = 256;
        var ltrimmed_name = data.name.substr(data.name.length-maxlength);
        url += "&name="+encodeURIComponent(ltrimmed_name);
      }
      
      TrelloApi.post(url);
      
      if(this.data.attachments)
        this.data.attachments = null;
      
      return this;
    }
    
    /**
    * Download a file from a URL to Google Drive, then add it
    * as a link to the card. I can't see a good way to add a file
    * directly by URL either from the internet or from Google Drive
    * so this should be updated at some point.
    * @memberof module:TrelloEntities.Card
    * @param data {string|Object} either a string that is a fully 
    * formed URL, or an object that contains at least either
    * an attribute link or url, and optionally one of these as
    * well as a name attribute
    * @example
    * var notif = new Notification(posted);
    * card.attachFile(notif.card().attachments().first().link());
    */
    this.attachFile = function(data)
    {
        if(data.url)
            var link = data.url;
        else if(typeof data.link == "string")
            var link = data.link;
        else
            var link = data;
      
      var file = Trellinator.downloadFileToGoogleDrive(link);
      this.attachLink({name: file.getName(),url: file.getUrl()});
    }

    /**
    * Set the name of this card
    * @memberof module:TrelloEntities.Card
    * @param name {string} the new name for the card
    * @example
    * new Notification(posted).card().setName("UPDATED");
    */
    this.setName = function(name)
    {
        TrelloApi.put("cards/"+this.data.id+"?name="+encodeURIComponent(name));
        this.data.name = name;
        this.data.text = name;
        return this;
    }

    /**
    * Return the name of this card (also sometimes
    * called the title of the card)
    * @memberof module:TrelloEntities.Card
    * @example
    * Trellinator.log(new Notification(posted).card().name());
    */
    this.name = function()
    {
        if(
            (typeof this.data.name === 'undefined') &&
            (typeof this.data.text === 'undefined') &&
            (typeof this.data.title === 'undefined')
        )
            this.load();

        return this.data.text || this.data.name || this.data.title;
    }
    
    /**
    * Add a member to this card
    * @memberof module:TrelloEntities.Card
    * @param member {Member} a Member object to add to the
    * card
    * @example
    * var notif = new Notification();
    * var created = notif.createdCard();
    *
    * notif.board().members().each(function(member)
    * {
    *     notif.card().addMember(member);
    * });
    */
    this.addMember = function(member)
    {
        try
        {
            TrelloApi.post("cards/"+this.data.id+"/idMembers?value="+member.data.id);
            this.members_list    = null;
        }
        
        catch(e)
        {
            Notification.expectException(InvalidRequestException,e);
            
            if(e.toString().indexOf("member is already on the card") == -1)
                throw e;
        }

        return this;
    }

    /**
    * Return a Member of this card matching
    * the given name/regex
    * @memberof module:TrelloEntities.Card
    * @param name {string|RegExp} a name or RegExp to match
    * @example
    * new Notification(posted).card().member("iaindooley");
    */
    this.member = function(name)
    {
        return this.members(name).first();
    }
    
    /**
    * Return an IterableCollection of Members on this card
    * optionally filtered by name using a string or RegExp
    * @memberof module:TrelloEntities.Card
    * @param name {string|RegExp} a name or RegExp to filter by
    * @example
    * var card = new Notification(posted).archivedCard();
    *
    * card.members().each(function(member)
    * {
    *     card.postComment("@"+member.name()+" this card was archived");
    * });
    */
    this.members = function(name)
    {
        if(!this.members_list)
        {
            if(!this.data.members)
                this.load();

            this.members_list = new IterableCollection(this.data.members).transform(function(elem)
            {
                return new Member(elem);
            });
        }
                       
        return this.members_list.findByName(name);
    }
    
    /**
    * Return a Card if there is one linked in the
    * description of this card
    * @memberof module:TrelloEntities.Card
    * @example
    * new Notification(posted).archivedCard().cardLinkedInDescription().postComment("Your pal was archived");
    */
    this.cardLinkedInDescription = function()
    {
        if(parts = TrelloApi.cardLinkRegExp().exec(this.description()))
            var ret = new Card({id: parts[1]});
        else
            throw new InvalidDataException("No card linked in description");
        
        return ret;
    }

    /**
    * Return the description of this card
    * @memberof module:TrelloEntities.Card
    * @example
    * var card = new Notification(posted).changedCardName();
    * 
    * card.setDescription(Trellinator.now().toLocaleString()+" updated to "+card.name()+"\n\n"+card.description());
    */
    this.description = function()
    {
        if(!this.data.desc && !this.data.description)
            this.load();
        
        return this.data.desc || this.data.description;
    }

    /**
    * Return a Label if it is on this card, or false
    * if the label is not on the card
    * @memberof module:TrelloEntities.Card
    * @param name {string|RegExp} a string or RegExp to match
    * the label name against
    * @example
    * //check if a due date was marked complete on a card with label starting with "Process"
    * var added = new Notification(posted).addedLabel("Old");
    * 
    * if(added.card().hasLabel("New"))
    *     added.card().postComment("Something old and something new");
    */
    this.hasLabel = function(name)
    {
        try
        {
            return this.labels(name).first();
        }
        
        catch(e)
        {
            return false;
        }
    }

    /**
    * Return a Label if it is on this card, or throw
    * InvalidDataException if it isn't on the card
    * @memberof module:TrelloEntities.Card
    * @param name {string|RegExp} a string or RegExp to match
    * the label name against
    * @example
    * //check if a due date was marked complete on a card with label starting with "Process"
    * new Notification(posted).completedDueDate().label(new RegExp("Process.*"));
    */
    this.label = function(name)
    {
        return this.labels(name).first();
    }

    /**
    * Return an IterableCollection of Label objects that
    * are on this card optionally filtered by name/regexp
    * @memberof module:TrelloEntities.Card
    * @param name {string|RegExp} a string or RegExp to filter
    * against
    * @example
    * new Notification(posted).card().labels().each(function(label)
    * {
    *     Trellinator.log(label.name());
    * });
    */
    this.labels = function(name)
    {
        if(!this.labels_list)
        {
            if(!this.data.labels && !this.data.labelIds)
                this.load();
    
            if((prov = Trellinator.provider()) && (prov.name == "WeKan"))
            {
                this.labels_list = new IterableCollection(this.data.labelIds).transform(function(elem)
                {
                    return new Label({id: elem}).setContainingCard(this);
                }.bind(this));
            }

            else
            {
                this.labels_list = new IterableCollection(this.data.labels).transform(function(elem)
                {
                    return new Label(elem).setContainingCard(this);
                }.bind(this));
            }
        }
        
        return this.labels_list.findByName(name);
    }
    
    /**
    * Set the description of this card
    * @memberof module:TrelloEntities.Card
    * @param desc {string} The description to set on the card
    * @example
    * var card = new Notification(posted).archivedCard();
    * card.setDescription("Archived on: "+Trellinator.now().toLocaleString()+"\n\n"+card.description());
    */
    this.setDescription = function(desc)
    {
        if(desc.length > 16384)
            desc = desc.substring(0,16381)+"...";

        TrelloApi.put("cards/"+this.data.id+"?desc="+encodeURIComponent(desc));
        this.data.desc = desc;
        return this;
    }

    /**
    * Post a comment to this card
    * @memberof module:TrelloEntities.Card
    * @param comment_text {string} the text to post
    * @example
    * var card = new Notification(posted).movedCard("Done");
    * 
    * card.members().each(function(member)
    * {
    *     card.postComment("@"+member.name()+" this card was moved to the Done list");
    * });
    */
    this.postComment = function(comment_text)
    {
        if(comment_text.length > 16384)
            comment_text = comment_text.substring(0,16381)+"...";

        TrelloApi.post("cards/"+this.data.id+"/actions/comments?text="+encodeURIComponent(comment_text));
        return this;
    }

    /**
    * Return the due date for this Card, which 
    * can be passed into the constructor of a Date object
    * @memberof module:TrelloEntities.Card
    * @example
    * new Date(new Notification(posted).card().due());
    */
    this.due = function()
    {
        if(!this.data.due)
            this.load();
        
        return this.data.due;
    }
    
    /**
    * Remove all members from this card
    * @memberof module:TrelloEntities.Card
    * @example
    * new Notification(posted).movedCard("Done").removeAllMembers();
    */
    this.removeAllMembers = function()
    {
        this.members().each(function(elem)
        {
            this.removeMember(elem);
        }.bind(this));
      
        this.members_list = null;
        return this;
    }

    /**
    * Remove all labels from this card
    * @memberof module:TrelloEntities.Card
    * @example
    * new Notification(posted).movedCard("Done").removeAllLabels();
    */
    this.removeAllLabels = function()
    {
        this.labels().each(function(elem)
        {
            this.removeLabel(elem);
        }.bind(this));
      
        this.labels_list = null;
        return this;
    }
    
    /**
    * Remove a member from this card
    * @memberof module:TrelloEntities.Card
    * @param member {Member} a Member object to remove from this
    * card
    * @example
    * var notif  = new Notification(posted);
    * 
    * if(new RegExp("Remove.*").test(notif.addedComment().text()))
    * {
    *    notif.card().removeMember(notif.member());
    * }
    */
    this.removeMember = function(member)
    {
        try
        {
            TrelloApi.del("cards/"+this.data.id+"/idMembers/"+member.data.id);
            this.members_list = null;
        }

        catch(e)
        {
            if(e.toString().indexOf("member is not on the card") == -1)
                throw e;
        }

        return this;
    }

    /**
    * Mark the due date on this card complete
    * @memberof module:TrelloEntities.Card
    * @example
    * //Mark the due date complete on a card that was moved into the Done list
    * new Notification(posted).movedCard("Done").markDueDateComplete();
    */
    this.markDueDateComplete = function()
    {
        TrelloApi.put("cards/"+this.data.id+"?dueComplete=true");
        this.data.dueComplete = true;
        return this;
    }

    /**
    * Mark the due date on this card incomplete
    * @memberof module:TrelloEntities.Card
    * @example
    * //Mark the due date complete on a card that was moved into the Done list
    * new Notification(posted).movedCard("Done").markDueDateIncomplete();
    */
    this.markDueDateIncomplete = function()
    {
        TrelloApi.put("cards/"+this.data.id+"?dueComplete=false");
        this.data.dueComplete = false;
        return this;
    }

    /**
    * Clear the due date on this card
    * @memberof module:TrelloEntities.Card
    * @example
    * //Remove the due date on a card that was moved to the Backlog list
    * new Notification(posted).movedCard("Backlog").removeDueDate();
    */
    this.removeDueDate = function()
    {
        TrelloApi.put("cards/"+this.data.id+"?due=null");
        this.data.due = null;
        return this;
    }

    /**
    * Set the due date on this card
    * @memberof module:TrelloEntities.Card
    * @param datetime {Date} a Date object
    * @example
    * //When a card is created in the ToDo list set it due in 3 days time at 9am 
    * new Notification(posted).createdCard("ToDo").setDue(Trellinator.now().addDays(3).at("9:00"));
    */
    this.setDue = function(datetime)
    {
        TrelloApi.put("cards/"+this.data.id+"?due="+encodeURIComponent(datetime.toUTCString()));
        this.data.due = datetime;
        return this;
    }

    /**
    * Copy this card to a given List, optionally to 
    * a specific position, and return the copy
    * @memberof module:TrelloEntities.Card
    * @param list {List} a List object to copy this card to
    * @param position {string|int} either top, bottom or a number
    * @param keep (optional) {string} default is "all", but can be "none" or a comma separated list: attachments, checklists, due, labels, members, stickers, customFields
    * @example
    * var list = new Trellinator().board("Some Board").findOrCreateList("ToDo");
    * //Copy the card to a list ToDo in the board Some Board in position 2
    * new Notification(posted).card().copyToList(list,2);
    */
    this.copyToList = function(list,position,keep)
    {
        if(!position)
            position = "top";
        if(!keep)
            keep = "all";

        list.card_list = null;
        return new Card(TrelloApi.post("cards?pos="+position+"&idList="+list.data.id+"&idCardSource="+this.data.id+"&keepFromSource="+encodeURIComponent(keep)));
    }

    /**
    * Copy this card to a list on the same board
    * and return the copy
    * @memberof module:TrelloEntities.Card
    * @param name {string|RegExp} a string list name, or 
    * regex (if multiple matches, the first matching list will be used
    * @param position {string|int} top, bottom or a number
    * @example
    * new Notification(posted).card().copyTo("ToDo","top");
    */
    this.copyTo = function(name,position,keep)
    {
        if(!position)
            position = (name.position)?name.position:"top";

        return this.copyToList(this.board().list(TrelloApi.nameTestData(name,"list")),position,keep);
    }

    /**
    * Move a card to a given List
    * @memberof module:TrelloEntities.Card
    * @param list {List} a list object to move the card to
    * @param position {string|int} top, bottom or a number (defaults to bottom)
    * @example
    * var to_list = new Trellinator().board("Other Board").list("ToDo");
    * new Notification(posted).createdCard("Doing").moveToList(to_list,"top");
    */
    this.moveToList = function(list,position)
    {
        if(!position)
            position = "bottom";

        TrelloApi.put("cards/"+this.data.id+"?idList="+list.data.id+"&idBoard="+list.board().data.id+"&pos="+position);
        this.data.list = null;
        
        if(this.current_list)
        {
            this.current_list.card_list = null;
            this.current_list = null;
        }

        this.current_list = null;
        this.moved_to_list_cache = null;
        list.card_list = null;
        this.containing_board = null;
        return this;
    }

    /**
    * Move a card to a list within the same board
    * @memberof module:TrelloEntities.Card
    * @param name {string|RegExp} the name or a regex to match a 
    * list within the same board to move the card to
    * @param position {string|int} (optional) top, bottom or a number, default bottom
    * @example
    * new Notification(posted).archivedCard().unArchive().moveTo("Graveyard","top");
    */
    this.moveTo = function(name,position)
    {
        if(!position)
            position = (name.position)?name.position:"bottom";

        return this.moveToList(this.board().list(TrelloApi.nameTestData(name,"list")),position);
    }
    
    /**
    * Delete this card NO UNDO AVAILABLE
    * @memberof module:TrelloEntities.Card
    * @example
    * new Notification(posted).movedCard("Done").del();
    */
    this.del = function()
    {
        TrelloApi.del("cards/"+this.data.id);
        return this;
    }

    /**
    * Archive this card
    * @memberof module:TrelloEntities.Card
    * @example
    * new Notification(posted).movedCard("Done").archive();
    */
    this.archive = function()
    {
        TrelloApi.put("cards/"+this.data.id+"?closed=true");
        this.currentList().card_list = null;
        return this;
    }

    /**
    * Unarchive this card
    * @memberof module:TrelloEntities.Card
    * @example
    * new Notification(posted).archivedCard().unArchive();
    */
    this.unArchive = function()
    {
        TrelloApi.put("cards/"+this.data.id+"?closed=false");
        this.currentList().card_list = null;
        return this;
    }
    
    /**
    * Check if this card is archived
    * @memberof module:TrelloEntities.Card
    * @example
    * new Notification(posted).archivedCard().isArchived();
    */
    this.isArchived = function()
    {
      if(typeof this.data.closed === 'undefined')
      {
        this.load();
      }
      
      return this.data.closed;
    }
    
    /**
    * Return a checklist from this card of the given
    * name if it exists or throw InvalidDataException
    * @memberof module:TrelloEntities.Card
    * @param name {string|RegExp} a name or RegExp to match against
    * the checklist name (first will be returned if multiple match)
    * @example
    * new Notification(posted).movedCard("Done").checklist(new RegExp("Process.*")).markAllItemsComplete();
    */
    this.checklist = function(name)
    {
        return this.checklists(name).first();
    }

    /**
    * Return an IterableCollection of Checklist objects
    * optionally filtered by name/RegExp
    * @memberof module:TrelloEntities.Card
    * @param name {string|RegExp} a string or regex to filter the list by
    * @example
    * new Notification(posted).completedDueDate().checklists(new RegExp("Process.*")).each(function(list)
    * {
    *     list.markAllItemsComplete();
    * });
    */
    this.checklists = function(name)
    {
        if(!this.checklist_list)         
        {
            if((prov = Trellinator.provider()) && (prov.name == "WeKan"))
            {
                this.checklist_list = new IterableCollection(WekanApi.get("boards/"+this.board().id()+"/cards/"+this.id()+"/checklists")).transform(function(elem)
                {
                  return new Checklist(elem).setContainingCard(this);
                }.bind(this))
            }

            else
            {
                this.checklist_list = new IterableCollection(TrelloApi.get("cards/"+this.data.id+"/checklists")).transform(function(elem)
                {
                  return new Checklist(elem).setContainingCard(this);
                }.bind(this))
            }
        }

        return this.checklist_list.findByName(name);
    }

    /**
    * Check any item in any checklist with the given
    * name or matching RegExp
    * @memberof module:TrelloEntities.Card
    * @param name {string|RegExp} the name of the checklist item
    * to complete, or a RegExp (all matching items will be completed)
    * @example
    * var card = new Notification(posted).archivedCard();
    * cards.cardsLinkedInAttachments().first().checkItemByName(card.link());
    */
    this.checkItemByName = function(name)
    {
        this.checklists().each(function(checklist)
        {
            checklist.items().each(function(item)
            {
                if((item.state() == "incomplete") && TrelloApi.nameTest(name,item.name()))
                    TrelloApi.put("cards/"+this.data.id+"/checkItem/"+item.data.id+"?state=complete");
            }.bind(this));
        }.bind(this));
        
        this.checklist_list  = null;
        return this;
    }

    /**
    * Copy a checklist from this card, to another
    * card if it doesn't already exist on that card
    * and return either the new checklist or the 
    * checklist that already existed
    * @memberof module:TrelloEntities.Card
    * @param name {string|RegExp} the name of the checklist
    * to copy, can be a string or RegExp, if more than one matches
    * will just copy the first found
    * @param to_card {Card} the card to copy the checklist to
    * var notif = new Notification(posted);
    * //Copy a checklist to a card if it was moved or added to the ToDo list
    * notif.board().card("Templates").copyUniqueChecklist("Some Procedure",notif.addedCard("ToDo"));
    */
    this.copyUniqueChecklist = function(name,to_card,position)
    {
        try
        {
            return to_card.checklist(name);
        }
        
        catch(e)
        {
            Notification.expectException(InvalidDataException,e);
            return this.copyChecklist(name,to_card,position);
        }
    }

    /**
    * Copy a checklist to another card from this card
    * even if it already exists on the target card
    * and return the new checklist
    * @memberof module:TrelloEntities.Card
    * @param name {string|RegExp} the name of the checklist to
    * copy, if multiple matches will just take the first found
    * @param to_card {Card} the card to copy the checklist to
    * @param position {string} (optional) either top or bottom, or a positive number, defaults to bottom
    * @example
    * var notif = new Notification(posted);
    * //Copy a checklist to a card if it was moved or added to the ToDo list
    * notif.board().card("Templates").copyChecklist("Some Procedure",notif.addedCard("ToDo"));
    */
    this.copyChecklist = function(name,to_card,position)
    {
        var ret = new Checklist(TrelloApi.post("cards/"+to_card.id()+"/checklists?idChecklistSource="+this.checklist(name).id())).setContainingCard(to_card);

        //HACK: The post endpoint for adding a checklist to a card ignores the pos parameter
        //so we need a separate put to update the position once added
        if(position)
            ret.setPosition(position);

        this.checklist_list = null;
        to_card.checklist_list = null;
        return ret;
    }

    /**
    * Remove a checklist from this card
    * @memberof module:TrelloEntities.Card
    * @param checklist {Checklist} the checklist to remove
    * @example
    * var card = new Notification(posted).movedCard("Done");
    * card.removeChecklist(card.checklist("Some Process"));
    */
    this.removeChecklist = function(checklist)
    {
        TrelloApi.del("cards/"+this.data.id+"/checklists/"+checklist.data.id);
        this.checklist_list  = null;
        return this;
    }

    /**
    * Add a checklist to this card, or pass an
    * existing checklist into the callback if it already
    * exists on this card
    * @memberof module:TrelloEntities.Card
    * @param name {string} The name of the checklist to add
    * @param callback {Function} a callback which will recieve
    * the new or existing Checklist object to add items to it
    * @param position {string} (optional) top, bottom, a number, defaults
    * to "bottom"
    * @example
    * new Notification(posted).movedCard("ToDo").addChecklist("Do Stuff",function(cl)
    * {
    *     cl.addItem("Did you do this yet?");
    * });
    */
    this.addChecklist = function(name,callback,position)
    {
        try
        {
            if((prov = Trellinator.provider()) && (prov.name == "WeKan"))
                var test = name.title;
            else
                var test = name;

            var checklist = this.checklist(name);
        }
        
        catch(e)
        {
            //var checklist = new Checklist(TrelloApi.post("cards/"+this.data.id+"/checklists?name="+encodeURIComponent(name)+"&pos="+encodeURIComponent(position))).setContainingCard(this);
            Notification.expectException(InvalidDataException,e);
            
            if((prov = Trellinator.provider()) && (prov.name == "WeKan"))
            {
                if(typeof name === "string")
                { 
                    name = {title: name};
            
                    if(!pos)
                        pos = "top";
            
                    data.pos = pos;
                }
          
                var checklist = new Checklist(WekanApi.post("boards/"+this.board().id()+"/cards/"+this.id()+"/checklists",name)).setContainingCard(this);
            }

            else
                var checklist = new Checklist(TrelloApi.post("cards/"+this.data.id+"/checklists?name="+encodeURIComponent(name))).setContainingCard(this);

            this.checklist_list = null;
        }
        
        //HACK: The post endpoint for adding a checklist to a card ignores the pos parameter
        //so we need a separate put to update the position once added
        if(position)
            checklist.setPosition(position);

        if(callback)
            callback(checklist);

        return this;
    }

    /**
    * Remove a label from this card by label object
    * @memberof module:TrelloEntities.Card
    * @param label {Label} a Label object to remove from this card
    * @example
    * var notif = new Notification(posted);
    * notif.card().removeLabel(notif.board().label("Some Label"));
    */
    this.removeLabel = function(label)
    {
        try
        {
            TrelloApi.del("cards/"+this.data.id+"/idLabels/"+label.id());
            this.labels_list = null;
        }

        catch(e)
        {
            Notification.expectException(InvalidRequestException,e);
        }

        return this;
    }

    /**
    * Add a label to the card by name, whether it 
    * already exists in the board or not
    * @memberof module:TrelloEntities.Card
    * @param label_name {string} The name of the label to add
    * @example
    * new Notification(posted).card().addLabel("New");
    */
    this.addLabel = function(label_name)
    {
        try
        {
            var label = this.board().label(label_name);
            this.applyLabelIds(new IterableCollection([label.id()]));
        }
        
        catch(e)
        {
            Notification.expectException(InvalidDataException,e);
            this.addNewLabels(new IterableCollection([label_name]));
        }
        
        this.labels_list = null;
        this.data.labels = null;
        return this;
    }

    /**
    * Add new labels that don't already exist to a card
    * by name. You should just use the addLabel() method instead
    * @memberof module:TrelloEntities.Card
    * @param new_labels {Array} an array of label names to create
    * on this board and added to the card
    */
    this.addNewLabels = function(new_labels)
    {
        new_labels.each(function(label)
        {
            try
            {
                TrelloApi.post("cards/"+this.data.id+"/labels?color=null&name="+encodeURIComponent(label));
            }
            
            catch(e)
            {
                if(e.toString().indexOf("that label is already on the card") == -1)
                    throw e;
            }

        }.bind(this));
        
        this.labels_list = null;
        return this;
    }

    /**
    * Add existing labels to a card by ID. You should just
    * use the addLabel method instead
    * @memberof module:TrelloEntities.Card
    * @param label_ids {Array} an array of label_ids
    */
    this.applyLabelIds = function(label_ids)
    {
        if((prov = Trellinator.provider()) && (prov.name == "WeKan"))
        {
            var our_ids = this.labels().find(function(label)
            {
                return label.id();
            });
            	
            var all_ids = {};
            
            our_ids.each(function(id)
            {
<<<<<<< HEAD
                all_ids[id] = 1;
            });

            label_ids.each(function(id)
            {
                all_ids[id] = 1;
            });
            
            var unique_ids = Object.keys(all_ids);
            WekanApi.put('boards/'+this.board().id()+'/lists/'+this.currentList().id()+'/cards/'+this.id(),{labelIds: unique_ids.join(",")});
        }
        
        else
        {
            label_ids.each(function(id)
            {
                try
                {
                    TrelloApi.post("cards/"+this.data.id+"/idLabels?value="+encodeURIComponent(id));
                }
                
                catch(e)
                {
                    if(e.toString().indexOf("that label is already on the card") !== 0)
                        throw e;
                }
            }.bind(this));
        }
=======
                if(e.toString().indexOf("that label is already on the card") == -1)
                    throw e;
            }
        }.bind(this));
>>>>>>> 752bcb63

        this.labels_list = null;
        return this;
    }

    /**
    * Return the value of a custom field by name.
    * This works for all field types, and the value is
    * converted to the appropriate data type based on
    * the type of field (eg. number/date/etc)
    *
    * If the Custom Fields power up is not enabled
    * this method will attempt to enable it. If it can't
    * be enabled because the board has reached the power up
    * limit, an unexpected exception is thrown.
    *
    * If a field with the given name doesn't exist it will 
    * be created as a text type field
    * @memberof module:TrelloEntities.Card
    * @param field_name {striung} the name of the field to get the value for on this card
    * @example
    * new Notification(posted).card().customFieldValue("My Field");
    */
    this.customFieldValue = function(field_name)
    {
        var field = this.findOrCreateCustomFieldFromName(field_name);
        var ret = false;

        this.customFields().each(function(loop)
        {
            if(loop.idCustomField == field.id)
            {
                ret = this.extractCustomFieldValueFromDataBasedOnType(loop);
            }
        }.bind(this));
        
        return ret;
    }

    //INTERNAL USE ONLY
    this.extractCustomFieldValueFromDataBasedOnType = function(data)
    {
        var ret = "";

        if(data.value)
        {
            for(var key in data.value)
            {
                switch(key)
                {
                    case "text":
                        ret = data.value[key];
                    break;
                      
                    case "number":
                        ret = parseFloat(data.value[key]);
                    break;
                      
                    case "checked":
                        ret = (data.value[key] === 'true') ? true:false;
                    break;
                      
                    case "date":
                        ret = new Date(data.value[key]);
                    break;
                      
                    default:
                        ret = "";
                    break;
                }
            }
        }
        
        else if(data.idValue)
        {
            new IterableCollection(TrelloApi.get("customField/"+data.idCustomField+"/options")).each(function(option)
            {
                if(data.idValue == option._id)
                    ret = option.value.text;
            });

        }
        
        return ret;
    }

    /**
    * Get an IterableCollection of all custom fields
    * as raw objects for this card (not really that useful)
    * @memberof module:TrelloEntities.Card
    */
    this.customFields = function()
    {
        return new IterableCollection(TrelloApi.get("cards/"+this.id()+"/customFieldItems"));
    }

    /**
    * Set the value of a custom field. Automatically converts
    * the value to the correct type for the API, including
    * looking up dropdown options etc. 
    *
    * If the Custom Fields power up is not enabled
    * this method will attempt to enable it. If it can't
    * be enabled because the board has reached the power up
    * limit, an unexpected exception is thrown.
    *
    * If a field with the given name doesn't exist it will 
    * be created as a text type field.
    * @memberof module:TrelloEntities.Card
    * @param field_name {string} the name of the field to get the value for on this card
    * @param field_value {string|Date|int|float|double|boolean} the value to set
    * @example
    * new Notification(posted).card().setCustomFieldValue("My Field","Hi there");
    */
    this.setCustomFieldValue = function(field_name,value)
    {
        var field = this.findOrCreateCustomFieldFromName(field_name);
        var url = "https://api.trello.com/1/card/"+this.id()+"/customField/"+field.id+"/item";
        
        var payload = {
            key: TrelloApi.checkControlValues().key,
            token: TrelloApi.checkControlValues().token
          };

        this.insertTrelloCustomFieldValue(payload,value,field);
        HttpApi.call("put",url,"",{"content-type": "application/json"},JSON.stringify(payload));
        return this;
    }

    //INTERNAL USE ONLY
    this.findOrCreateCustomFieldFromName = function(field_name)
    {
        return this.board().findOrCreateCustomFieldFromName(field_name);
    }

    //INTERNAL USE ONLY
    this.insertTrelloCustomFieldValue = function(payload,value,field)
    {
      //Clear the field if the value is empty
      if ( value === "" || value === null || value === undefined ) {
        payload.value = "";
        payload.idValue = "";
      }
      
      else
      {
        
        switch (field.type)
        {
          case "text":
            payload.value = { text: value.toString() };
            break;
            
          case "number":
            var n = parseFloat(value);
            if ( isNaN(n) ) {
              payload.value = "";
            } else {
              payload.value = {number: n.toString() };
            }
            break;
            
          case "checkbox":
            payload.value = {checked: (!!value).toString() };
            break;
            
          case "date":
            var d = new Date(value);
            if ( isNaN( d.getTime() ) ) {
              payload.value = "";
            } else {
              payload.value = { date: d.toISOString() };
            }
            break;
            
          case "list":
            payload.idValue = "";
            
            new IterableCollection(field.options).each(function(opt)
                                                       {
                                                         if(opt.value.text == value)
                                                           payload.idValue = opt.id;
                                                       });
            break;
            
          default:
            //This shouldn't happen. We can't assume the type, so we clear the field instead.
            payload.value = "";
            break;
        }
      }
    }
    
    /**
    * Add a custom or default sticker.
    * @param sticker {string} To add a custom sticker, pass in the ID of a custom
    * sticker, fetched with Member.customStickers, for
    * example new Trellinator().customStickers() if your 
    * custom sticker list was created by your Trellinator
    * user. Note that custom stickers are only avialable in business/enterprise
    * class accounts. Otherwise you can pass in a predefined sticker from this list:
    * 
    * Standard stickers (available in free accounts):
    * - check
    * - heart
    * - warning
    * - clock
    * - smile
    * - laugh
    * - huh
    * - frown
    * - thumbsup
    * - thumbsdown
    * - star
    * - rocketship
    * 
    * Premium stickers (business/enterprise class only):
    * - taco-love
    * - taco-confused
    * - taco-cool
    * - taco-angry
    * - taco-celebrate
    * - taco-robot
    * - taco-alert
    * - taco-active
    * - taco-money
    * - taco-reading
    * - taco-trophy
    * - taco-sleeping
    * - taco-pixel
    * - taco-proto
    * - taco-embarrassed
    * - taco-clean
    * - pete-happy
    * - pete-love
    * - pete-broken
    * - pete-alert
    * - pete-talk
    * - pete-vacation
    * - pete-confused
    * - pete-shipped
    * - pete-busy
    * - pete-completed
    * - pete-space
    * - pete-sketch
    * - pete-ghost
    * - pete-award
    * - pete-music
    * @param top {int} (optional) y co-ordinate between -60 and 100 default 0
    * @param left {int} (optional) x co-ordinate between -60 and 100 default 0 
    * @param rotate {int} (optional) degree of rotation between 0 and 360 default 0
    * @param z {int} (optional) z-index (ie. if this should sit "on top" of other stickers) 0 is highest, ie. "on top" of everything else, and is the default
    * @memberof module:TrelloEntities.Card
    * @example
    * new Notification(posted).card().addSticker("pete-happy");
    */
    this.addSticker = function(sticker,top,left,rotate,z)
    {
        if(!top)
            top = 0;
        if(!left)
            left = 0;
        if(!rotate)
            rotate = 0;
        if(!z)
            z = 10;

        TrelloApi.post("cards/"+this.id()+"/stickers/?image="+encodeURIComponent(sticker)+"&top="+parseInt(top)+"&left="+parseInt(left)+"&rotate="+parseInt(rotate)+"&zIndex="+parseInt(z));
        return this;
    }
    
    /**
    * Remove all stickers from a card
    * @memberof module:TrelloEntities.Card
    * @example
    * new Notification(posted).card().removeAllStickers();
    */
    this.removeAllStickers = function()
    {
        new IterableCollection(TrelloApi.get("cards/"+this.id()+"/stickers")).each(function(sticker)
        {
            TrelloApi.del("cards/"+this.id()+"/stickers/"+sticker.id);
        }.bind(this));
        return this;
    }

    /**
    * Reset cached objects and load data from Trello.
    * You may find this is required sometimes to force
    * a reload of an object, but you shouldn't use this
    * habitually.
    * @memberof module:TrelloEntities.Card
    * @example
    * new Notification(posted).card().load().currentList();
    */
    this.load = function()
    {
        this.checklist_list  = null;
        this.labels_list     = null;
        this.members_list    = null;
        this.moved_to_list_cache = null;

        if((prov = Trellinator.provider()) && (prov.name == "WeKan"))
        {
            if(!this.current_list && !this.containing_board)
                throw new InvalidRequestException("Can't load a card without a list ID and a board ID");
            else if(!this.current_list && this.containing_board)
            {
                this.current_list = this.containing_board.lists().find(function(list)
                {
                    try
                    {
                        list.cards().find(function(card)
                        {
                            if(card.id() == this.id())
                                return card;
                            else
                                return false;
                        }.bind(this)).first();
                        return list;
                    }
                    
                    catch(e)
                    {
                        Notification.expectException(InvalidDataException,e);
                        return false;
                    }
                }.bind(this)).first().setBoard(this.containing_board);
            }
            
            this.data = WekanApi.get('boards/'+this.current_list.board().id()+'/lists/'+this.current_list.id()+'/cards/'+this.id());
        }
        
        else
        {
            this.current_list = null;
            this.containing_board = null;
            var attempt = this.data.id;
            this.data = TrelloApi.get("cards/"+this.data.id+"?fields=all&actions=all&attachments=true&attachment_fields=all&members=true&member_fields=all&memberVoted_fields=all&checklists=all&checklist_fields=all&board=true&board_fields=all&list=true&pluginData=true&stickers=true&sticker_fields=all");
        }
      

        if(!this.data)
            throw new InvalidDataException("Unable to load card with id: "+attempt);

        return this;
    }


    //DEPRECATED
    this.completeAllItemsOnChecklist = function(name)
    {
        this.checklist(name).markAllItemsComplete();
        return this;
    }

    
    if((prov = Trellinator.provider()) && (prov.name == "WeKan"))
    {
        if(!this.data['_id'] && this.data.link)
        {
            var bsplit = this.data.link.split("/b/");
            var usplit = bsplit[1].split("/");
            var board_id = usplit[0];
            var card_id = usplit[2];

            this.data['_id'] = card_id;
            this.setContainingBoard(new Board({id: board_id}));
            this.load();
        }
    }

    else
    {
        if(!this.data.id && this.data.link)
        {
            this.data.id = TrelloApi.cardLinkRegExp().exec(this.data.link)[1];
            this.load();
        }
    }
}

/**
* Create a new card in the given list with the
* given name, or key/value pairs in an object, using
* parameters from {@link https://developers.trello.com/reference/#cards-2}
* @memberof module:TrelloEntities.Card
* @param list {List} a List to add the card to 
* @param data {string|Object} either a card name to use 
* or an Object of key/value pairs
* @example
* Card.create(new Trellinator().board("Some Board").list("ToDo"),"Hi there!");
* @example
* Card.create(new Trellinator().board("Some Board").list("ToDo"),{name: "Hi there!",pos:"top"});
*/
Card.create = function(list,data,pos)
{
  if((prov = Trellinator.provider()) && (prov.name == "WeKan"))
  {
      if(typeof data === "string")
      {
          var data = {
              title: data,
              description: "",
              authorId: WekanApi.login().id,
              swimlaneId: list.board().defaultSwimlane().id()
          };
      }
      
      else if(data && data.description)
      {
          if(data.description.length > 16384)
              data.description = data.description.substring(0,16381)+"...";
      }
      
      var ret = new Card(WekanApi.post('boards/'+list.board().id()+'/lists/'+list.id()+'/cards',data)).setCurrentList(list);
  }

  else
  {
      if(typeof data === "string")
      {
        data = {name: data};
        
        if(!pos)
            pos = "top";
        
        data.pos = pos;
      }
    
      else if(data && data.desc)
      {
          if(data.desc.length > 16384)
              data.desc = data.desc.substring(0,16381)+"...";
      }
      
      var ret = new Card(TrelloApi.post("cards?idList="+list.id()+"&"+new IterableCollection(data).implode("&",encodeURIComponent))).setCurrentList(list);
  }

  list.card_list = null;
  return ret;
}

/**
* Find a card or create it if it doesn't already with
* either just a string name, or an Object with key/value
* pairs from {@link https://developers.trello.com/reference/#cards-2}
* exist, in the given list. The card can exist anywhere
* on the same board as the target list, but will be created
* in the target list if it doesn't exist.
* @memberof module:TrelloEntities.Card
* @param list {List} a List object to find or create the card in
* @param data {string|Object} either the name of the card, or an Object
* with at least a name attribute to be used to find the card, and then
* data to be used when creating the card
* @example
* Card.findOrCreate(new Trellinator().board("My Board").list("Inbox"),"New Card Name");
*/
Card.findOrCreate = function(list,data)
{
    try
    {
        var ret = list.board().card(data);
    }
    
    catch(e)
    {
        Notification.expectException(InvalidDataException,e);
        var ret = Card.create(list,data);
    }
    
    return ret;
}<|MERGE_RESOLUTION|>--- conflicted
+++ resolved
@@ -1392,7 +1392,6 @@
             
             our_ids.each(function(id)
             {
-<<<<<<< HEAD
                 all_ids[id] = 1;
             });
 
@@ -1421,12 +1420,6 @@
                 }
             }.bind(this));
         }
-=======
-                if(e.toString().indexOf("that label is already on the card") == -1)
-                    throw e;
-            }
-        }.bind(this));
->>>>>>> 752bcb63
 
         this.labels_list = null;
         return this;
